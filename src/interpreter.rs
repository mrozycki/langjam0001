use crate::{
    ast::{Expression, Statement},
    lexer::{Token, TokenType},
};
use gc::{Finalize, Gc, GcCell, Trace};
use joinery::JoinableIterator;
use qp_trie::{wrapper::BString, Trie};
use std::cell::RefCell;
use std::fmt;

#[derive(Debug, Clone, Trace, Finalize, PartialEq, Eq)]
pub enum Value {
    Number(i64),
    String(String),
    Array(Gc<GcCell<Vec<Value>>>),
    Null,
}

impl Default for Value {
    fn default() -> Value {
        Value::Number(0)
    }
}

impl fmt::Display for Value {
    fn fmt(&self, f: &mut fmt::Formatter<'_>) -> fmt::Result {
        match self {
            Value::Number(n) => write!(f, "{}", n),
            Value::String(s) => f.write_str(s),
            Value::Array(a) => write!(f, "[{}]", a.borrow().iter().join_with(", ")),
            Value::Null => f.write_str("<NULL>"),
        }
    }
}

impl Value {
    pub fn is_truthy(&self) -> bool {
        match self {
            Value::Number(n) => *n > 0,
            Value::String(s) => s.len() > 0,
            Value::Array(a) => a.borrow().len() > 0,
            Value::Null => false,
        }
    }

    // Operator impls:

    fn get_numbers_binop(&self, rhs: Value) -> Result<(i64, i64), String> {
        if let Value::Number(a) = self {
            if let Value::Number(b) = rhs {
                Ok((*a, b))
            } else {
                Err("RHS Value in binary operator must be a number".to_string())
            }
        } else {
            Err("LHS Value in binary operator must be a number".to_string())
        }
    }

    pub fn equal(&self, rhs: Value) -> Result<Value, String> {
        Ok(Value::Number((*self == rhs).into()))
    }

    pub fn not_equal(&self, rhs: Value) -> Result<Value, String> {
        Ok(Value::Number((*self != rhs).into()))
    }

    pub fn less_than(&self, rhs: Value) -> Result<Value, String> {
        let (a, b) = self.get_numbers_binop(rhs)?;
        Ok(Value::Number((a < b).into()))
    }

    pub fn less_than_eq(&self, rhs: Value) -> Result<Value, String> {
        let (a, b) = self.get_numbers_binop(rhs)?;
        Ok(Value::Number((a <= b).into()))
    }

    pub fn greater_than(&self, rhs: Value) -> Result<Value, String> {
        let (a, b) = self.get_numbers_binop(rhs)?;
        Ok(Value::Number((a > b).into()))
    }

    pub fn greater_than_eq(&self, rhs: Value) -> Result<Value, String> {
        let (a, b) = self.get_numbers_binop(rhs)?;
        Ok(Value::Number((a >= b).into()))
    }

    pub fn add(&self, rhs: Value) -> Result<Value, String> {
        let (a, b) = self.get_numbers_binop(rhs)?;
        Ok(Value::Number((a + b).into()))
    }

    pub fn subtract(&self, rhs: Value) -> Result<Value, String> {
        let (a, b) = self.get_numbers_binop(rhs)?;
        Ok(Value::Number((a - b).into()))
    }

    pub fn multiply(&self, rhs: Value) -> Result<Value, String> {
        let (a, b) = self.get_numbers_binop(rhs)?;
        Ok(Value::Number((a * b).into()))
    }

    pub fn divide(&self, rhs: Value) -> Result<Value, String> {
        let (a, b) = self.get_numbers_binop(rhs)?;
        Ok(Value::Number((a / b).into()))
    }

    pub fn modulo(&self, rhs: Value) -> Result<Value, String> {
        let (a, b) = self.get_numbers_binop(rhs)?;
        Ok(Value::Number((a % b).into()))
    }

    pub fn and(&self, rhs: Value) -> Result<Value, String> {
        let (a, b) = self.get_numbers_binop(rhs)?;
        Ok(Value::Number((a & b).into()))
    }

    pub fn or(&self, rhs: Value) -> Result<Value, String> {
        let (a, b) = self.get_numbers_binop(rhs)?;
        Ok(Value::Number((a | b).into()))
    }

    pub fn not(&self) -> Result<Value, String> {
        if let Value::Number(a) = self {
            Ok(Value::Number(!a))
        } else {
            Err("operand for unary operator must be a number".to_string())
        }
    }
}

#[derive(Default, Debug)]
pub struct Scope<'s> {
    parent_scope: Option<&'s Scope<'s>>,
    variables: Trie<BString, RefCell<Value>>,
    functions: Trie<BString, Statement>,
}

impl Scope<'_> {
    /// Checks is a variable is defined in the current scope or any parent scopes
    pub fn is_var_defined(&self, ident: &str) -> bool {
        self.variables.iter_prefix_str(ident).next().is_some()
    }

    /// Gets a function, and the scope it was defined in
    pub fn get_fn_and_scope(&self, ident: &String) -> Result<(&Statement, &Scope), String> {
        let mut scope = self;
        loop {
            let mut matches = scope.functions.iter_prefix_str(ident);
            let func = match matches.next() {
                Some(v) => (v.1, scope),
                None => {
                    if let Some(parent) = scope.parent_scope {
                        scope = parent;
                        continue;
                    } else {
                        return Err(format!("no such function: `{}`", ident));
                    }
                }
            };

            if matches.next().is_some() {
                return Err(format!(
                    "Use of the identifier `{}` is ambiguous, it could refer to more than one function",
                    ident
                ));
            } else {
                return Ok(func);
            }
        }
    }

    pub fn var(&self, ident: &str) -> Result<&RefCell<Value>, String> {
        let mut scope = self;
        loop {
            let mut matches = scope.variables.iter_prefix_str(ident);
            let var = match matches.next() {
                Some(v) => v,
                None => {
                    if let Some(parent) = scope.parent_scope {
                        scope = parent;
                        continue;
                    } else {
                        return Err(format!("no such variable: `{}`", ident));
                    }
                }
            };

            if matches.next().is_some() {
                return Err(format!(
                    "Use of the identifier `{}` is ambiguous, it could refer to more than one variable",
                    ident
                ));
            } else {
                return Ok(var.1);
            }
        }
    }

    pub fn add_functions_from_ast(&mut self, ast: &[Statement]) {
        for stmt in ast {
            if let Statement::FunctionDefinition {
                name,
                parameters: _,
                body: _,
            } = &stmt
            {
                self.functions.insert_str(name, stmt.clone());
            };
        }
    }

    /// Create a new scope, with `self` as the parent.
    pub fn child_scope(&self) -> Scope<'_> {
        Scope {
            parent_scope: Some(self),
            variables: Trie::new(),
            functions: Trie::new(),
        }
    }
}

#[derive(Debug, Clone, PartialEq)]
pub struct InterpreterError {
    message: String,
    line: usize,
    column: usize,
}

impl std::fmt::Display for InterpreterError {
    fn fmt(&self, f: &mut std::fmt::Formatter) -> std::fmt::Result {
        write!(
            f,
            "{} in line {}, col {}",
            self.message, self.line, self.column
        )
    }
}

#[derive(Debug)]
pub struct Interpreter<'b, 's> {
    scope: Scope<'s>,
    body: &'b [Statement],
    line: usize,
    column: usize,
}

impl<'b, 's> Interpreter<'b, 's> {
    pub fn new(mut scope: Scope<'s>, ast: &'b [Statement]) -> Self {
        scope.add_functions_from_ast(ast);

        Self {
            scope,
            body: ast,
            line: 0,
            column: 0,
        }
    }

    pub fn with_ast(ast: &'b [Statement]) -> Self {
        Self::new(Default::default(), ast)
    }

    fn get_token_type<'t>(&mut self, token: &'t Token) -> &'t TokenType {
        self.line = token.line;
        self.column = token.column;
        &token.token_type
    }

    fn error(&self, message: String) -> InterpreterError {
        InterpreterError {
            line: self.line,
            column: self.column,
            message,
        }
    }

    fn eval_literal_token(&mut self, token: &Token) -> Result<Value, InterpreterError> {
        match self.get_token_type(token) {
            TokenType::Number(num_str) => {
                let num = num_str.parse::<i64>().unwrap();
                Ok(Value::Number(num))
            }
            TokenType::String(s) => Ok(Value::String(s.to_string())),
            _ => unreachable!(),
        }
    }

    fn eval_variable_token(&mut self, token: &Token) -> Result<Value, InterpreterError> {
        match self.get_token_type(token) {
            TokenType::Identifier(ident, args) => {
                if args.len() != 0 {
                    return Err(self.error(
                        "variable identifiers cannot contain backtick arguments".to_owned(),
                    ));
                }

                let v = self.scope.var(&ident).map_err(|e| self.error(e))?;
                Ok(v.borrow().clone())
            }
            _ => unreachable!(),
        }
    }

    fn eval_assignment(
        &mut self,
        variable: &Token,
        expr: &Box<Expression>,
    ) -> Result<Value, InterpreterError> {
        match self.get_token_type(variable) {
            TokenType::Identifier(ident, args) => {
                if args.len() != 0 {
                    return Err(self.error(
                        "variable identifiers cannot contain backtick arguments".to_owned(),
                    ));
                }

                let val = self.eval(expr, false)?;
                *self
                    .scope
                    .var(&ident)
                    .map_err(|e| self.error(e))?
                    .borrow_mut() = val.clone();

                return Ok(val);
            }
            _ => unreachable!(),
        }
    }

    fn eval_binaryop(
        &mut self,
        operator: &Token,
        left: &Box<Expression>,
        right: &Box<Expression>,
    ) -> Result<Value, InterpreterError> {
        let left_val = self.eval(left, false)?;
        let right_val = self.eval(right, false)?;

        match self.get_token_type(operator) {
            TokenType::Plus => left_val.add(right_val),
            TokenType::Minus => left_val.subtract(right_val),
            TokenType::Star => left_val.multiply(right_val),
            TokenType::Slash => left_val.divide(right_val),
            TokenType::Modulo => left_val.modulo(right_val),
            TokenType::And => left_val.and(right_val),
            TokenType::Or => left_val.or(right_val),
            TokenType::Equal => left_val.equal(right_val),
            TokenType::NotEqual => left_val.not_equal(right_val),
            TokenType::LessThan => left_val.less_than(right_val),
            TokenType::LessThanOrEqual => left_val.less_than_eq(right_val),
            TokenType::GreaterThan => left_val.greater_than(right_val),
            TokenType::GreaterThanOrEqual => left_val.greater_than_eq(right_val),
            _ => unreachable!(),
        }
        .map_err(|e| self.error(e))
    }

    fn eval_unaryop(
        &mut self,
        operator: &Token,
        operand: &Box<Expression>,
    ) -> Result<Value, InterpreterError> {
        let operand_val = self.eval(operand, false)?;

        match self.get_token_type(operator) {
            TokenType::Not => operand_val.not(),
            TokenType::Minus => operand_val.multiply(Value::Number(-1)),
            _ => unreachable!(),
        }
        .map_err(|e| self.error(e))
    }

    fn eval_functioncall(
        &mut self,
        callee: &Box<Expression>,
        arguments: &Vec<Expression>,
    ) -> Result<Value, InterpreterError> {
        let function_ident = match callee.as_ref() {
            Expression::Variable { name } => match self.get_token_type(&name) {
                TokenType::Identifier(ident, args) => {
                    if args.len() != 0 {
                        return Err(self.error(
                            "identifiers used to call a function cannot contain backtick arguments"
                                .to_owned(),
                        ));
                    }
                    ident
                }
                _ => unreachable!(),
            },
            _ => unreachable!(),
        };

        let mut evaluated_args = Vec::new();
        for arg in arguments {
            evaluated_args.push(self.eval(arg, false)?);
        }

        let (func_def, func_def_scope) = self
            .scope
            .get_fn_and_scope(function_ident)
            .map_err(|e| self.error(e))?;
        let mut call_scope = func_def_scope.child_scope();

        let (parameters, body): (&Vec<String>, &Box<Statement>) = match func_def {
            Statement::FunctionDefinition {
                name: _,
                parameters,
                body,
            } => (parameters, body),
            _ => unreachable!(),
        };

        if arguments.len() != parameters.len() {
            return Err(self.error(format!(
                "Incorrect number of arguments for function call, expected {} got {}",
                parameters.len(),
                arguments.len()
            )));
        }

        for (param, arg) in parameters.iter().zip(evaluated_args) {
            call_scope.variables.insert_str(param, RefCell::new(arg));
        }

        let function_ast = match body.as_ref() {
            Statement::Block { statements } => statements,
            _ => unreachable!(),
        };

        let mut function_interpreter = Interpreter::new(call_scope, function_ast);
        function_interpreter.run()
    }

    fn eval(&mut self, expr: &Expression, value_ignored: bool) -> Result<Value, InterpreterError> {
        match expr {
            Expression::Literal { value } => self.eval_literal_token(value),
<<<<<<< HEAD
            Expression::Variable { name } if !value_ignored => self.eval_variable_token(name),
            Expression::Variable { name: _ } => Ok(Value::Number(0)),
=======
            Expression::Variable { name } => {
                if value_ignored {
                    Ok(Default::default())
                } else {
                    self.eval_variable_token(name)
                }
            }
            Expression::ArrayLiteral { elements } => {
                if value_ignored {
                    for element in elements {
                        self.eval(element, value_ignored)?;
                    }
                    Ok(Default::default())
                } else {
                    let values = elements.iter()
                        .map(|element| self.eval(element, value_ignored))
                        .collect::<Result<Vec<Value>, _>>()?;
                    Ok(Value::Array(Gc::new(GcCell::new(values))))
                }
            }
>>>>>>> c142217c
            Expression::Assignment { variable, value } => self.eval_assignment(variable, value),
            Expression::BinaryOp {
                operator,
                left,
                right,
            } => self.eval_binaryop(operator, left, right),
            Expression::UnaryOp { operator, right } => self.eval_unaryop(operator, right),
            Expression::FunctionCall { callee, arguments } => {
                self.eval_functioncall(callee, arguments)
            }
        }
    }

    pub fn run(&mut self) -> Result<Value, InterpreterError> {
        for stmt in self.body {
            match stmt {
                Statement::Expression { expr } => {
                    self.eval(&expr, true)?;
                }

                Statement::Print { expr, newline } => {
                    let mut str = self.eval(&expr, false)?.to_string();
                    if *newline {
                        str.push('\n')
                    }
                    print!("{}", str);
                }

                Statement::Definition { variable, value } => {
                    if let TokenType::Identifier(ident, args) = self.get_token_type(&variable) {
                        if args.len() != 0 {
                            return Err(self.error(
                                "variable identifiers cannot contain backtick arguments".to_owned(),
                            ));
                        }

                        if self.scope.is_var_defined(&ident) {
                            return Err(self.error(format!(
                                "attempt to redefine already defined variable `{}`",
                                ident
                            )));
                        }

                        let val = self.eval(&value, false)?;
                        self.scope.variables.insert_str(ident, RefCell::new(val));
                    }
                }

                Statement::Loop { condition, body } => {
                    let loop_ast = match body.as_ref() {
                        Statement::Block { statements } => statements,
                        _ => unreachable!(),
                    };

                    while self.eval(&condition, false)?.is_truthy() {
                        let mut loop_interpreter =
                            Interpreter::new(self.scope.child_scope(), &loop_ast);
                        loop_interpreter.line = self.line;
                        loop_interpreter.column = self.column;

                        loop_interpreter.run()?;
                    }
                }

                Statement::Conditional {
                    condition,
                    if_true,
                    if_false,
                } => {
                    let condition_val = self.eval(condition, false)?;

                    let body = if condition_val.is_truthy() {
                        if_true
                    } else if let Some(b) = if_false {
                        b
                    } else {
                        continue;
                    };

                    let body_ast = match body.as_ref() {
                        Statement::Block { statements } => statements,
                        _ => unreachable!(),
                    };

                    let if_scope = self.scope.child_scope();
                    let mut if_interpreter = Interpreter::new(if_scope, &body_ast);
                    if_interpreter.line = self.line;
                    if_interpreter.column = self.column;

                    if_interpreter.run()?;
                }

                Statement::FunctionDefinition {
                    name: _,
                    parameters: _,
                    body: _,
                } => (),
                Statement::Block { statements: _ } => (),
                Statement::Return { expression } => {
                    return match expression {
                        Some(e) => self.eval(e, false),
                        None => Ok(Value::Null),
                    }
                }
            }
        }

        Ok(Value::Null)
    }
}<|MERGE_RESOLUTION|>--- conflicted
+++ resolved
@@ -18,7 +18,7 @@
 
 impl Default for Value {
     fn default() -> Value {
-        Value::Number(0)
+        Value::Null
     }
 }
 
@@ -436,10 +436,6 @@
     fn eval(&mut self, expr: &Expression, value_ignored: bool) -> Result<Value, InterpreterError> {
         match expr {
             Expression::Literal { value } => self.eval_literal_token(value),
-<<<<<<< HEAD
-            Expression::Variable { name } if !value_ignored => self.eval_variable_token(name),
-            Expression::Variable { name: _ } => Ok(Value::Number(0)),
-=======
             Expression::Variable { name } => {
                 if value_ignored {
                     Ok(Default::default())
@@ -460,7 +456,6 @@
                     Ok(Value::Array(Gc::new(GcCell::new(values))))
                 }
             }
->>>>>>> c142217c
             Expression::Assignment { variable, value } => self.eval_assignment(variable, value),
             Expression::BinaryOp {
                 operator,
