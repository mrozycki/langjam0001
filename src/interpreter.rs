use std::fmt;
use std::cell::RefCell;
use crate::{
    ast::{Expression, Statement},
    lexer::{Token, TokenType},
};
use qp_trie::{Trie, wrapper::BString};
use gc::{Gc, GcCell, Trace, Finalize};
use joinery::JoinableIterator;

#[derive(Debug, Clone, Trace, Finalize, PartialEq, Eq)]
pub enum Value {
    Number(i64),
    String(String),
<<<<<<< HEAD
    Null
=======
    Array(Gc<GcCell<Vec<Value>>>),
>>>>>>> cff018b7
}

impl fmt::Display for Value {
    fn fmt(&self, f: &mut fmt::Formatter<'_>) -> fmt::Result {
        match self {
<<<<<<< HEAD
            Value::Number(n) => format!("{}", n),
            Value::String(s) => s.clone(),
            Value::Null => "<NULL>".to_string()
=======
            Value::Number(n) => write!(f, "{}", n),
            Value::String(s) => f.write_str(s),
            Value::Array(a) => write!(f, "[{}]", a.borrow().iter().join_with(", ")),
>>>>>>> cff018b7
        }
    }
}

impl Value {
    pub fn is_truthy(&self) -> bool {
        match self {
            Value::Number(n) => *n > 0,
            Value::String(s) => s.len() > 0,
            Value::Array(a) => a.borrow().len() > 0,
        }
    }

    // Operator impls:

    fn get_numbers_binop(&self, rhs: Value) -> Result<(i64, i64), String> {
        if let Value::Number(a) = self {
            if let Value::Number(b) = rhs {
                Ok((*a, b))
            } else {
                Err("RHS Value in binary operator must be a number".to_string())
            }
        } else {
            Err("LHS Value in binary operator must be a number".to_string())
        }
    }

    pub fn equal(&self, rhs: Value) -> Result<Value, String> {
        Ok(Value::Number((*self == rhs).into()))
    }

    pub fn not_equal(&self, rhs: Value) -> Result<Value, String> {
        Ok(Value::Number((*self != rhs).into()))
    }

    pub fn less_than(&self, rhs: Value) -> Result<Value, String> {
        let (a, b) = self.get_numbers_binop(rhs)?;
        Ok(Value::Number((a < b).into()))
    }

    pub fn less_than_eq(&self, rhs: Value) -> Result<Value, String> {
        let (a, b) = self.get_numbers_binop(rhs)?;
        Ok(Value::Number((a <= b).into()))
    }

    pub fn greater_than(&self, rhs: Value) -> Result<Value, String> {
        let (a, b) = self.get_numbers_binop(rhs)?;
        Ok(Value::Number((a > b).into()))
    }

    pub fn greater_than_eq(&self, rhs: Value) -> Result<Value, String> {
        let (a, b) = self.get_numbers_binop(rhs)?;
        Ok(Value::Number((a >= b).into()))
    }

    pub fn add(&self, rhs: Value) -> Result<Value, String> {
        let (a, b) = self.get_numbers_binop(rhs)?;
        Ok(Value::Number((a + b).into()))
    }

    pub fn subtract(&self, rhs: Value) -> Result<Value, String> {
        let (a, b) = self.get_numbers_binop(rhs)?;
        Ok(Value::Number((a - b).into()))
    }

    pub fn multiply(&self, rhs: Value) -> Result<Value, String> {
        let (a, b) = self.get_numbers_binop(rhs)?;
        Ok(Value::Number((a * b).into()))
    }

    pub fn divide(&self, rhs: Value) -> Result<Value, String> {
        let (a, b) = self.get_numbers_binop(rhs)?;
        Ok(Value::Number((a / b).into()))
    }

    pub fn modulo(&self, rhs: Value) -> Result<Value, String> {
        let (a, b) = self.get_numbers_binop(rhs)?;
        Ok(Value::Number((a % b).into()))
    }

    pub fn and(&self, rhs: Value) -> Result<Value, String> {
        let (a, b) = self.get_numbers_binop(rhs)?;
        Ok(Value::Number((a & b).into()))
    }

    pub fn or(&self, rhs: Value) -> Result<Value, String> {
        let (a, b) = self.get_numbers_binop(rhs)?;
        Ok(Value::Number((a | b).into()))
    }

    pub fn not(&self) -> Result<Value, String> {
        if let Value::Number(a) = self {
            Ok(Value::Number(!a))
        } else {
            Err("operand for unary operator must be a number".to_string())
        }
    }
}

#[derive(Default, Debug)]
pub struct Scope<'s> {
    parent_scope: Option<&'s Scope<'s>>,
    variables: Trie<BString, RefCell<Value>>,
    functions: Trie<BString, Statement>,
}

<<<<<<< HEAD
impl Scope {
    /// Checks is a variable is defined in the current scope
    pub fn is_var_defined(&self, ident: &String) -> bool {
=======
impl Scope<'_> {
    /// Checks is a variable is defined in the current scope or any parent scopes
    pub fn is_var_defined(&self, ident: &str) -> bool {
>>>>>>> cff018b7
        self.variables
            .iter_prefix_str(ident)
            .next()
<<<<<<< HEAD
            != None
    }

    /// Gets a function from the scope
    pub fn get_fn(&self, ident: &String) -> Result<Option<&Statement>, String> {
        let matches = self
            .functions
            .keys()
            .filter(|k| k.starts_with(ident))
            .collect::<Vec<&String>>();

        if matches.len() == 0 {
            Ok(None)
        } else if matches.len() > 1 {
            Err(format!(
                "Use of the identifier `{}` is ambiguous, it could refer to more than one function",
                ident
            ))
        } else {
            Ok(Some(self.functions.get(matches[0]).unwrap()))
        }
    }

    /// Gets a variable from the current scope
    pub fn get_var(&self, ident: &String) -> Result<Option<&Value>, String> {
        let matches = self
            .variables
            .keys()
            .filter(|k| k.starts_with(ident))
            .collect::<Vec<&String>>();

        if matches.len() == 0 {
            Ok(None)
        } else if matches.len() > 1 {
            Err(format!(
                "Use of the identifier `{}` is ambiguous, it could refer to more than one variable",
                ident
            ))
        } else {
            Ok(Some(self.variables.get(matches[0]).unwrap()))
        }
    }
=======
            .is_some()
    }

    pub fn var(&self, ident: &str) -> Result<&RefCell<Value>, String> {
        let mut scope = self;
        loop {
            let mut matches = scope.variables.iter_prefix_str(ident);
            let var = match matches.next() {
                Some(v) => v,
                None => {
                    if let Some(parent) = scope.parent_scope {
                        scope = parent;
                        continue;
                    } else {
                        return Err(format!(
                            "no such variable: `{}`",
                            ident
                        ));
                    }
                },
            };
>>>>>>> cff018b7

            if matches.next().is_some() {
                return Err(format!(
                    "Use of the identifier `{}` is ambiguous, it could refer to more than one variable",
                    ident
                ))
            } else {
                return Ok(var.1);
            }
        }
    }

    pub fn add_functions_from_ast(&mut self, ast: &[Statement]) {
        for stmt in ast {
            if let Statement::FunctionDefinition {
                name,
                parameters: _,
                body: _,
            } = &stmt
            {
                self.functions.insert_str(name, stmt.clone());
            };
        }
    }

<<<<<<< HEAD
    pub fn set_functions(&mut self, functions: HashMap<String, Statement>) {
        self.functions = functions;
=======
    /// Create a new scope, with `self` as the parent.
    pub fn child_scope(&self) -> Scope<'_> {
        Scope {
            parent_scope: Some(self),
            variables: Trie::new(),
            functions: Trie::new(),
        }
>>>>>>> cff018b7
    }
}

#[derive(Debug, Clone, PartialEq)]
pub struct InterpreterError {
    message: String,
    line: usize,
    column: usize,
}

impl std::fmt::Display for InterpreterError {
    fn fmt(&self, f: &mut std::fmt::Formatter) -> std::fmt::Result {
        write!(
            f,
            "{} in line {}, col {}",
            self.message, self.line, self.column
        )
    }
}

#[derive(Debug)]
pub struct Interpreter<'b, 's> {
    scope: Scope<'s>,
    body: &'b [Statement],
    line: usize,
    column: usize,
}

impl<'b, 's> Interpreter<'b, 's> {
    pub fn new(mut scope: Scope<'s>, ast: &'b [Statement]) -> Self {
        scope.add_functions_from_ast(ast);

        Self {
            scope,
            body: ast,
            line: 0,
            column: 0,
        }
    }

    pub fn with_ast(ast: &'b [Statement]) -> Self {
        Self::new(Default::default(), ast)
    }

    fn get_token_type<'t>(&mut self, token: &'t Token) -> &'t TokenType {
        self.line = token.line;
        self.column = token.column;
        &token.token_type
    }

    fn error(&self, message: String) -> InterpreterError {
        InterpreterError {
            line: self.line,
            column: self.column,
            message,
        }
    }

    fn eval_literal_token(&mut self, token: &Token) -> Result<Value, InterpreterError> {
        match self.get_token_type(token) {
            TokenType::Number(num_str) => {
                let num = num_str.parse::<i64>().unwrap();
                Ok(Value::Number(num))
            }
            TokenType::String(s) => Ok(Value::String(s.to_string())),
            _ => unreachable!(),
        }
    }

    fn eval_variable_token(&mut self, token: &Token) -> Result<Value, InterpreterError> {
        match self.get_token_type(token) {
            TokenType::Identifier(ident, args) => {
                if args.len() != 0 {
                    return Err(self.error(
                        "variable identifiers cannot contain backtick arguments".to_owned(),
                    ));
                }

                let v = self.scope.var(&ident).map_err(|e| self.error(e))?;
                Ok(v.borrow().clone())
            }
            _ => unreachable!(),
        }
    }

    fn eval_assignment(
        &mut self,
        variable: &Token,
        expr: &Box<Expression>,
    ) -> Result<Value, InterpreterError> {
        match self.get_token_type(variable) {
            TokenType::Identifier(ident, args) => {
                if args.len() != 0 {
                    return Err(self.error(
                        "variable identifiers cannot contain backtick arguments".to_owned(),
                    ));
                }

                let val = self.eval(expr, false)?;
                *self.scope
                    .var(&ident)
                    .map_err(|e| self.error(e))?
                    .borrow_mut()
                    = val.clone();

                return Ok(val);
            }
            _ => unreachable!(),
        }
    }

    fn eval_binaryop(
        &mut self,
        operator: &Token,
        left: &Box<Expression>,
        right: &Box<Expression>,
    ) -> Result<Value, InterpreterError> {
        let left_val = self.eval(left, false)?;
        let right_val = self.eval(right, false)?;

        match self.get_token_type(operator) {
            TokenType::Plus => left_val.add(right_val),
            TokenType::Minus => left_val.subtract(right_val),
            TokenType::Star => left_val.multiply(right_val),
            TokenType::Slash => left_val.divide(right_val),
            TokenType::Modulo => left_val.modulo(right_val),
            TokenType::And => left_val.and(right_val),
            TokenType::Or => left_val.or(right_val),
            TokenType::Equal => left_val.equal(right_val),
            TokenType::NotEqual => left_val.not_equal(right_val),
            TokenType::LessThan => left_val.less_than(right_val),
            TokenType::LessThanOrEqual => left_val.less_than_eq(right_val),
            TokenType::GreaterThan => left_val.greater_than(right_val),
            TokenType::GreaterThanOrEqual => left_val.greater_than_eq(right_val),
            _ => unreachable!(),
        }
        .map_err(|e| self.error(e))
    }

    fn eval_unaryop(
        &mut self,
        operator: &Token,
        operand: &Box<Expression>,
    ) -> Result<Value, InterpreterError> {
        let operand_val = self.eval(operand, false)?;

        match self.get_token_type(operator) {
            TokenType::Not => operand_val.not(),
            TokenType::Minus => operand_val.multiply(Value::Number(-1)),
            _ => unreachable!(),
        }
        .map_err(|e| self.error(e))
    }

    fn eval_functioncall(
        &mut self,
        callee: &Box<Expression>,
        arguments: &Vec<Expression>,
    ) -> Result<Value, InterpreterError> {
        let evaluated_arguments = arguments
            .iter()
            .map(|arg| self.eval(arg, false))
            .collect::<Result<Vec<Value>, InterpreterError>>()?;

        let function_ident = match callee.as_ref() {
            Expression::Variable { name } => match self.get_token_type(&name) {
                TokenType::Identifier(ident, args) => {
                    if args.len() != 0 {
                        return Err(self.error(
                            "identifiers used to call a function cannot contain backtick arguments"
                                .to_owned(),
                        ));
                    }
                    ident
                }
                _ => unreachable!(),
            },
            _ => unreachable!(),
        };

        let mut function_scope = Scope::default();
        function_scope.set_functions(self.scope.functions.clone());

        match self
            .scope
            .get_fn(function_ident)
            .map_err(|e| self.error(e))?
        {
            Some(Statement::FunctionDefinition {
                name: _,
                parameters,
                body,
            }) => {
                if arguments.len() != parameters.len() {
                    return Err(self.error(format!(
                        "Incorrect number of arguments for function call, expected {} got {}",
                        parameters.len(),
                        arguments.len()
                    )));
                }

                for (i, parameter) in parameters.iter().enumerate() {
                    function_scope
                        .set_var(parameter, evaluated_arguments[i].clone())
                        .map_err(|e| self.error(e))?;
                }

                let function_ast = match body.as_ref() {
                    Statement::Block { statements } => statements,
                    _ => unreachable!(),
                };

                let mut function_interpreter = Interpreter::new(function_scope, function_ast);
                return function_interpreter.run()
            }
            _ => unreachable!(),
        }
    }

    fn eval(&mut self, expr: &Expression, value_ignored: bool) -> Result<Value, InterpreterError> {
        match expr {
            Expression::Literal { value } => self.eval_literal_token(value),
            Expression::Variable { name } if !value_ignored => self.eval_variable_token(name),
            Expression::Variable { name: _ } => Ok(Value::Number(0)),
            Expression::Assignment { variable, value } => self.eval_assignment(variable, value),
            Expression::BinaryOp {
                operator,
                left,
                right,
            } => self.eval_binaryop(operator, left, right),
            Expression::UnaryOp { operator, right } => self.eval_unaryop(operator, right),
            Expression::FunctionCall { callee, arguments } => {
                self.eval_functioncall(callee, arguments)
            }
        }
    }

    pub fn run(&mut self) -> Result<Value, InterpreterError> {
        for stmt in self.body {
            match stmt {
                Statement::Expression { expr } => {
                    self.eval(&expr, true)?;
                }

                Statement::Print { expr, newline } => {
                    let mut str = self.eval(&expr, false)?.to_string();
                    if *newline {
                        str.push('\n')
                    }
                    print!("{}", str);
                }

                Statement::Definition { variable, value } => {
                    if let TokenType::Identifier(ident, args) = self.get_token_type(&variable) {
                        if args.len() != 0 {
                            return Err(self.error(
                                "variable identifiers cannot contain backtick arguments".to_owned(),
                            ));
                        }

                        if self.scope.is_var_defined(&ident) {
                            return Err(self.error(format!(
                                "attempt to redefine already defined variable `{}`",
                                ident
                            )));
                        }

                        let val = self.eval(&value, false)?;
                        self.scope.variables.insert_str(ident, RefCell::new(val));
                    }
                }

                Statement::Loop { condition, body } => {
                    let loop_ast = match body.as_ref() {
                        Statement::Block { statements } => statements,
                        _ => unreachable!(),
                    };

<<<<<<< HEAD
                    let mut loop_scope = self.scope.clone();

=======
>>>>>>> cff018b7
                    while self.eval(&condition, false)?.is_truthy() {
                        let mut loop_interpreter = Interpreter::new(self.scope.child_scope(), &loop_ast);
                        loop_interpreter.line = self.line;
                        loop_interpreter.column = self.column;

                        loop_interpreter.run()?;
                    }
                }

                Statement::Conditional {
                    condition,
                    if_true,
                    if_false,
                } => {
                    let condition_val = self.eval(condition, false)?;

                    let body = if condition_val.is_truthy() {
                        if_true
                    } else if let Some(b) = if_false {
                        b
                    } else {
                        continue;
                    };

                    let body_ast = match body.as_ref() {
                        Statement::Block { statements } => statements,
                        _ => unreachable!(),
                    };

<<<<<<< HEAD
                    let if_scope = self.scope.clone();
=======
                    let if_scope = self.scope.child_scope();
>>>>>>> cff018b7
                    let mut if_interpreter = Interpreter::new(if_scope, &body_ast);
                    if_interpreter.line = self.line;
                    if_interpreter.column = self.column;

                    if_interpreter.run()?;
                }

                Statement::FunctionDefinition {
                    name: _,
                    parameters: _,
                    body: _,
                } => (),
                Statement::Block { statements: _ } => (),
                Statement::Return { expression } => return match expression {
                    Some(e) => self.eval(e, false),
                    None => Ok(Value::Null)
                },
            }
        }

        Ok(Value::Null)
    }
}<|MERGE_RESOLUTION|>--- conflicted
+++ resolved
@@ -1,36 +1,28 @@
-use std::fmt;
-use std::cell::RefCell;
 use crate::{
     ast::{Expression, Statement},
     lexer::{Token, TokenType},
 };
-use qp_trie::{Trie, wrapper::BString};
-use gc::{Gc, GcCell, Trace, Finalize};
+use gc::{Finalize, Gc, GcCell, Trace};
 use joinery::JoinableIterator;
+use qp_trie::{wrapper::BString, Trie};
+use std::cell::RefCell;
+use std::fmt;
 
 #[derive(Debug, Clone, Trace, Finalize, PartialEq, Eq)]
 pub enum Value {
     Number(i64),
     String(String),
-<<<<<<< HEAD
-    Null
-=======
     Array(Gc<GcCell<Vec<Value>>>),
->>>>>>> cff018b7
+    Null,
 }
 
 impl fmt::Display for Value {
     fn fmt(&self, f: &mut fmt::Formatter<'_>) -> fmt::Result {
         match self {
-<<<<<<< HEAD
-            Value::Number(n) => format!("{}", n),
-            Value::String(s) => s.clone(),
-            Value::Null => "<NULL>".to_string()
-=======
             Value::Number(n) => write!(f, "{}", n),
             Value::String(s) => f.write_str(s),
             Value::Array(a) => write!(f, "[{}]", a.borrow().iter().join_with(", ")),
->>>>>>> cff018b7
+            Value::Null => f.write_str("<NULL>"),
         }
     }
 }
@@ -41,6 +33,7 @@
             Value::Number(n) => *n > 0,
             Value::String(s) => s.len() > 0,
             Value::Array(a) => a.borrow().len() > 0,
+            Value::Null => false,
         }
     }
 
@@ -137,63 +130,38 @@
     functions: Trie<BString, Statement>,
 }
 
-<<<<<<< HEAD
-impl Scope {
-    /// Checks is a variable is defined in the current scope
-    pub fn is_var_defined(&self, ident: &String) -> bool {
-=======
 impl Scope<'_> {
     /// Checks is a variable is defined in the current scope or any parent scopes
     pub fn is_var_defined(&self, ident: &str) -> bool {
->>>>>>> cff018b7
-        self.variables
-            .iter_prefix_str(ident)
-            .next()
-<<<<<<< HEAD
-            != None
-    }
-
-    /// Gets a function from the scope
-    pub fn get_fn(&self, ident: &String) -> Result<Option<&Statement>, String> {
-        let matches = self
-            .functions
-            .keys()
-            .filter(|k| k.starts_with(ident))
-            .collect::<Vec<&String>>();
-
-        if matches.len() == 0 {
-            Ok(None)
-        } else if matches.len() > 1 {
-            Err(format!(
-                "Use of the identifier `{}` is ambiguous, it could refer to more than one function",
-                ident
-            ))
-        } else {
-            Ok(Some(self.functions.get(matches[0]).unwrap()))
-        }
-    }
-
-    /// Gets a variable from the current scope
-    pub fn get_var(&self, ident: &String) -> Result<Option<&Value>, String> {
-        let matches = self
-            .variables
-            .keys()
-            .filter(|k| k.starts_with(ident))
-            .collect::<Vec<&String>>();
-
-        if matches.len() == 0 {
-            Ok(None)
-        } else if matches.len() > 1 {
-            Err(format!(
-                "Use of the identifier `{}` is ambiguous, it could refer to more than one variable",
-                ident
-            ))
-        } else {
-            Ok(Some(self.variables.get(matches[0]).unwrap()))
-        }
-    }
-=======
-            .is_some()
+        self.variables.iter_prefix_str(ident).next().is_some()
+    }
+
+    /// Gets a function, and the scope it was defined in
+    pub fn get_fn_and_scope(&self, ident: &String) -> Result<(&Statement, &Scope), String> {
+        let mut scope = self;
+        loop {
+            let mut matches = scope.functions.iter_prefix_str(ident);
+            let func = match matches.next() {
+                Some(v) => (v.1, scope),
+                None => {
+                    if let Some(parent) = scope.parent_scope {
+                        scope = parent;
+                        continue;
+                    } else {
+                        return Err(format!("no such function: `{}`", ident));
+                    }
+                }
+            };
+
+            if matches.next().is_some() {
+                return Err(format!(
+                    "Use of the identifier `{}` is ambiguous, it could refer to more than one function",
+                    ident
+                ));
+            } else {
+                return Ok(func);
+            }
+        }
     }
 
     pub fn var(&self, ident: &str) -> Result<&RefCell<Value>, String> {
@@ -207,20 +175,16 @@
                         scope = parent;
                         continue;
                     } else {
-                        return Err(format!(
-                            "no such variable: `{}`",
-                            ident
-                        ));
-                    }
-                },
+                        return Err(format!("no such variable: `{}`", ident));
+                    }
+                }
             };
->>>>>>> cff018b7
 
             if matches.next().is_some() {
                 return Err(format!(
                     "Use of the identifier `{}` is ambiguous, it could refer to more than one variable",
                     ident
-                ))
+                ));
             } else {
                 return Ok(var.1);
             }
@@ -240,10 +204,6 @@
         }
     }
 
-<<<<<<< HEAD
-    pub fn set_functions(&mut self, functions: HashMap<String, Statement>) {
-        self.functions = functions;
-=======
     /// Create a new scope, with `self` as the parent.
     pub fn child_scope(&self) -> Scope<'_> {
         Scope {
@@ -251,7 +211,6 @@
             variables: Trie::new(),
             functions: Trie::new(),
         }
->>>>>>> cff018b7
     }
 }
 
@@ -351,11 +310,11 @@
                 }
 
                 let val = self.eval(expr, false)?;
-                *self.scope
+                *self
+                    .scope
                     .var(&ident)
                     .map_err(|e| self.error(e))?
-                    .borrow_mut()
-                    = val.clone();
+                    .borrow_mut() = val.clone();
 
                 return Ok(val);
             }
@@ -411,11 +370,6 @@
         callee: &Box<Expression>,
         arguments: &Vec<Expression>,
     ) -> Result<Value, InterpreterError> {
-        let evaluated_arguments = arguments
-            .iter()
-            .map(|arg| self.eval(arg, false))
-            .collect::<Result<Vec<Value>, InterpreterError>>()?;
-
         let function_ident = match callee.as_ref() {
             Expression::Variable { name } => match self.get_token_type(&name) {
                 TokenType::Identifier(ident, args) => {
@@ -432,43 +386,45 @@
             _ => unreachable!(),
         };
 
-        let mut function_scope = Scope::default();
-        function_scope.set_functions(self.scope.functions.clone());
-
-        match self
+        let mut evaluated_args = Vec::new();
+        for arg in arguments {
+            evaluated_args.push(self.eval(arg, false)?);
+        }
+
+        let (func_def, func_def_scope) = self
             .scope
-            .get_fn(function_ident)
-            .map_err(|e| self.error(e))?
-        {
-            Some(Statement::FunctionDefinition {
+            .get_fn_and_scope(function_ident)
+            .map_err(|e| self.error(e))?;
+        let mut call_scope = func_def_scope.child_scope();
+
+        let (parameters, body): (&Vec<String>, &Box<Statement>) = match func_def {
+            Statement::FunctionDefinition {
                 name: _,
                 parameters,
                 body,
-            }) => {
-                if arguments.len() != parameters.len() {
-                    return Err(self.error(format!(
-                        "Incorrect number of arguments for function call, expected {} got {}",
-                        parameters.len(),
-                        arguments.len()
-                    )));
-                }
-
-                for (i, parameter) in parameters.iter().enumerate() {
-                    function_scope
-                        .set_var(parameter, evaluated_arguments[i].clone())
-                        .map_err(|e| self.error(e))?;
-                }
-
-                let function_ast = match body.as_ref() {
-                    Statement::Block { statements } => statements,
-                    _ => unreachable!(),
-                };
-
-                let mut function_interpreter = Interpreter::new(function_scope, function_ast);
-                return function_interpreter.run()
-            }
-            _ => unreachable!(),
-        }
+            } => (parameters, body),
+            _ => unreachable!(),
+        };
+
+        if arguments.len() != parameters.len() {
+            return Err(self.error(format!(
+                "Incorrect number of arguments for function call, expected {} got {}",
+                parameters.len(),
+                arguments.len()
+            )));
+        }
+
+        for (param, arg) in parameters.iter().zip(evaluated_args) {
+            call_scope.variables.insert_str(param, RefCell::new(arg));
+        }
+
+        let function_ast = match body.as_ref() {
+            Statement::Block { statements } => statements,
+            _ => unreachable!(),
+        };
+
+        let mut function_interpreter = Interpreter::new(call_scope, function_ast);
+        function_interpreter.run()
     }
 
     fn eval(&mut self, expr: &Expression, value_ignored: bool) -> Result<Value, InterpreterError> {
@@ -530,13 +486,9 @@
                         _ => unreachable!(),
                     };
 
-<<<<<<< HEAD
-                    let mut loop_scope = self.scope.clone();
-
-=======
->>>>>>> cff018b7
                     while self.eval(&condition, false)?.is_truthy() {
-                        let mut loop_interpreter = Interpreter::new(self.scope.child_scope(), &loop_ast);
+                        let mut loop_interpreter =
+                            Interpreter::new(self.scope.child_scope(), &loop_ast);
                         loop_interpreter.line = self.line;
                         loop_interpreter.column = self.column;
 
@@ -564,11 +516,7 @@
                         _ => unreachable!(),
                     };
 
-<<<<<<< HEAD
-                    let if_scope = self.scope.clone();
-=======
                     let if_scope = self.scope.child_scope();
->>>>>>> cff018b7
                     let mut if_interpreter = Interpreter::new(if_scope, &body_ast);
                     if_interpreter.line = self.line;
                     if_interpreter.column = self.column;
@@ -582,10 +530,12 @@
                     body: _,
                 } => (),
                 Statement::Block { statements: _ } => (),
-                Statement::Return { expression } => return match expression {
-                    Some(e) => self.eval(e, false),
-                    None => Ok(Value::Null)
-                },
+                Statement::Return { expression } => {
+                    return match expression {
+                        Some(e) => self.eval(e, false),
+                        None => Ok(Value::Null),
+                    }
+                }
             }
         }
 
